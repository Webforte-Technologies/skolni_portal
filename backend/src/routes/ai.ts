--- conflicted
+++ resolved
@@ -8,24 +8,16 @@
 import { GeneratedFileModel } from '../models/GeneratedFile';
 import OpenAI from 'openai';
 import {
-<<<<<<< HEAD
   WorksheetData,
   LessonPlanData,
   QuizData,
-=======
-
->>>>>>> df346235
   ProjectData,
   PresentationData,
   ActivityData,
   SSEMessage,
-<<<<<<< HEAD
   validateWorksheet,
   validateLessonPlan,
   validateQuiz,
-=======
-
->>>>>>> df346235
   validateProject,
   validatePresentation,
   validateActivity
@@ -679,7 +671,7 @@
   body('difficulty').optional().isString().isLength({ max: 20 }),
   body('teaching_style').optional().isString().isLength({ max: 50 })
 ], async (req: RequestWithUser, res: Response) => {
-<<<<<<< HEAD
+
   const { topic, question_count, difficulty, teaching_style } = req.body;
   const userPrompt = `Vytvoř cvičení na téma: ${topic}. ${question_count ? `Vytvoř ${question_count} otázek.` : 'Vytvoř 10 otázek.'} ${difficulty ? `Úroveň obtížnosti: ${difficulty}.` : ''} ${teaching_style ? `Preferovaný styl výuky: ${teaching_style}.` : ''}`;
 
@@ -691,7 +683,7 @@
     validator: validateWorksheet,
     maxTokens: 3000
   });
-=======
+
   try {
     // Check for validation errors
     const errors = validationResult(req);
@@ -857,7 +849,6 @@
     res.end();
     return;
   }
->>>>>>> df346235
 });
 
 export default router;
@@ -868,7 +859,6 @@
   body('subject').optional().isLength({ min: 2, max: 100 }),
   body('grade_level').optional().isLength({ min: 2, max: 100 }),
 ], async (req: RequestWithUser, res: Response) => {
-<<<<<<< HEAD
   const { title, subject, grade_level } = req.body;
   const userPrompt = `Vytvoř plán hodiny${title ? ` s názvem "${title}"` : ''}${subject ? ` pro předmět ${subject}` : ''}${grade_level ? ` pro ročník ${grade_level}` : ''}. Dodrž předepsanou JSON strukturu.`;
 
@@ -879,7 +869,7 @@
     creditsRequired: 2,
     validator: validateLessonPlan
   });
-=======
+
   try {
     const errors = validationResult(req);
     if (!errors.isEmpty()) {
@@ -999,7 +989,6 @@
     res.write(`data: {"type":"error","message":"${error instanceof Error ? error.message : 'Unexpected error'}"}\n\n`);
     res.end();
   }
->>>>>>> df346235
 });
 
 // Generate quiz (streaming) with validation and post-success deduction
@@ -1011,7 +1000,6 @@
   body('time_limit').optional().isString().isLength({ min: 1, max: 50 }),
   body('prompt_hint').optional().isString().isLength({ max: 500 })
 ], async (req: RequestWithUser, res: Response) => {
-<<<<<<< HEAD
   const { title, subject, grade_level, question_count, time_limit } = req.body;
   const timeLimitPart = time_limit ? ` s časovým limitem ${time_limit}` : '';
   const userPrompt = `Vytvoř kvíz${title ? ` s názvem "${title}"` : ''}${subject ? ` pro předmět ${subject}` : ''}${grade_level ? ` pro ročník ${grade_level}` : ''}${question_count ? ` s počtem otázek ${question_count}` : ''}${timeLimitPart}. Dodrž předepsanou JSON strukturu.`;
@@ -1023,7 +1011,6 @@
     creditsRequired: 2,
     validator: validateQuiz
   });
-=======
     try {
     const errors = validationResult(req);
     if (!errors.isEmpty()) { res.status(400).json({ success: false, error: 'Validation failed', details: errors.array() }); return; }
@@ -1113,7 +1100,6 @@
     res.write(`data: {"type":"error","message":"${error instanceof Error ? error.message : 'Unexpected error'}"}\n\n`);
     res.end();
   }
->>>>>>> df346235
 });
 
 // Generate project (streaming) with validation and post-success deduction
