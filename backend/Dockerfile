# Backend Dockerfile for EduAI-Asistent (Coolify) - FINAL

# Stage 1: Build the application
FROM node:18-alpine AS builder
WORKDIR /app

# Install dependencies needed for native modules, if any
RUN apk add --no-cache libc6-compat

# Copy package files and install production dependencies
COPY package.json package-lock.json* ./
RUN npm ci

# Copy the rest of the source code and build the application
COPY . .
RUN npm run build

# Stage 2: Production image
FROM node:18-alpine AS runner
WORKDIR /app

# Install curl for health checks
RUN apk add --no-cache curl

# Set Node.js to run in production mode
ENV NODE_ENV=production

# Create a non-root user for security
RUN addgroup --system --gid 1001 nodejs
RUN adduser --system --uid 1001 nodejs

# Copy only the necessary artifacts from the 'builder' stage
COPY --from=builder /app/dist ./dist
COPY --from=builder /app/node_modules ./node_modules
<<<<<<< HEAD
# Copy SQL migrations so we can run DB migrations in the container
COPY --from=builder /app/src/database/migrations ./dist/migrations
=======
COPY --from=builder /app/package.json ./package.json
>>>>>>> de9feef8

# Change ownership to the non-root user
RUN chown -R nodejs:nodejs /app

# Switch to the non-root user
USER nodejs

# Expose the port. The actual port number will be injected by Coolify via the $PORT env var.
EXPOSE 3001

# Health check using the PORT variable for flexibility
HEALTHCHECK --interval=30s --timeout=10s --start-period=40s --retries=3 \
  CMD curl -f http://localhost:${PORT:-3001}/api/health || exit 1

# CORRECTED: The command to start the production application
# Replace 'index.js' with your actual main server file name (e.g., main.js, app.js, server.js)
CMD [ "node", "dist/index.js" ]<|MERGE_RESOLUTION|>--- conflicted
+++ resolved
@@ -32,20 +32,13 @@
 # Copy only the necessary artifacts from the 'builder' stage
 COPY --from=builder /app/dist ./dist
 COPY --from=builder /app/node_modules ./node_modules
-<<<<<<< HEAD
+COPY --from=builder /app/package.json ./package.json
+COPY --from=builder /app/node_modules ./node_modules
 # Copy SQL migrations so we can run DB migrations in the container
 COPY --from=builder /app/src/database/migrations ./dist/migrations
-=======
-COPY --from=builder /app/package.json ./package.json
->>>>>>> de9feef8
 
-# Change ownership to the non-root user
-RUN chown -R nodejs:nodejs /app
+USER nextjs
 
-# Switch to the non-root user
-USER nodejs
-
-# Expose the port. The actual port number will be injected by Coolify via the $PORT env var.
 EXPOSE 3001
 
 # Health check using the PORT variable for flexibility
