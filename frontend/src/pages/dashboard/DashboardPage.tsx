import { useState } from 'react';
import { useQuery } from 'react-query';
import { useAuth } from '../../contexts/AuthContext';
import { assistantService } from '../../services/assistantService';
import { authService } from '../../services/authService';
import { useToast } from '../../contexts/ToastContext';
import Header from '../../components/layout/Header';
import AssistantCard from '../../components/dashboard/AssistantCard';
import EditProfileModal from '../../components/dashboard/EditProfileModal';
<<<<<<< HEAD
import DashboardHero from '../../components/dashboard/DashboardHero';
import SparklineStatCard from '../../components/dashboard/SparklineStatCard';
import { AIFeature } from '../../types';
import { 
  Loader2, 
  User, 
  Calendar, 
  School, 
  Sparkles, 
  Edit, 
  Plus, 
  FileText, 
  MessageSquare,
  TrendingUp,
  Activity
} from 'lucide-react';
=======
import { Loader2, User, Calendar, School, Sparkles, Edit, Plus } from 'lucide-react';
>>>>>>> de9feef8
import Button from '../../components/ui/Button';
import Card from '../../components/ui/Card';
import { Link } from 'react-router-dom';

const DashboardPage: React.FC = () => {
  const { user, updateUser } = useAuth();
  const { showToast } = useToast();
  const [isEditModalOpen, setIsEditModalOpen] = useState(false);
  const [isAddingCredits, setIsAddingCredits] = useState(false);

  // Fetch AI features
  const { data: features = [], isLoading: featuresLoading, error: featuresError } = useQuery(
    'aiFeatures',
    assistantService.getFeatures,
    {
      onError: (error) => {
        console.error('Failed to load AI features:', error);
        showToast({ type: 'error', message: 'Nepodařilo se načíst AI asistenty.' });
      },
    }
  );

  // Handle adding demo credits
  const handleAddCredits = async () => {
    try {
      setIsAddingCredits(true);
      const result = await authService.addDemoCredits();
      updateUser(result.user);
      showToast({ type: 'success', message: `Přidáno ${result.credits_added} demo kreditů!` });
    } catch (error) {
      console.error('Failed to add credits:', error);
      showToast({ type: 'error', message: 'Nepodařilo se přidat kredity. Zkuste to prosím znovu.' });
    } finally {
      setIsAddingCredits(false);
    }
  };

  if (!user) return null;

  return (
    <div className="min-h-screen bg-white dark:bg-neutral-900">
      <Header />
      
      <main className="max-w-7xl mx-auto px-4 sm:px-6 lg:px-8 py-8 space-y-8">
        {/* 9.7.1 Hero Header */}
        <DashboardHero credits={user.credits_balance} />

        {/* Quick Navigation */}
        <div className="mb-8">
          <div className="flex flex-wrap gap-4">
            <Link to="/chat">
              <Button size="lg" className="shadow-sm">
                <MessageSquare className="h-4 w-4 mr-2" />
                Chat s AI
              </Button>
            </Link>
            <Link to="/materials">
              <Button variant="outline" size="lg" className="shadow-sm">
                <FileText className="h-4 w-4 mr-2" />
                Moje materiály
              </Button>
            </Link>
          </div>
        </div>

        <div className="grid grid-cols-1 lg:grid-cols-3 gap-8">
          {/* Main content - AI Assistants */}
          <div className="lg:col-span-2 space-y-6">
            <Card title="AI Asistenti">
              <div className="mb-4">
                <div className="flex items-center mb-2">
                  <Sparkles className="h-5 w-5 mr-2 text-blue-600" />
                  <h3 className="text-lg font-semibold dark:text-neutral-100">AI Asistenti</h3>
                </div>
                <p className="text-gray-600 dark:text-neutral-300 text-sm">Vyberte si asistenta podle vašich potřeb</p>
              </div>
              {featuresLoading ? (
                <div className="flex items-center justify-center py-12">
                  <Loader2 className="h-8 w-8 animate-spin text-blue-600 mr-3" />
                  <span className="text-gray-500 dark:text-neutral-300">Načítání asistentů...</span>
                </div>
              ) : featuresError ? (
                <div className="text-center py-12">
                  <p className="text-gray-500 mb-4">Nepodařilo se načíst AI asistenty</p>
                  <Button
                    variant="secondary"
                    onClick={() => window.location.reload()}
                  >
                    Zkusit znovu
                  </Button>
                </div>
              ) : features.length === 0 ? (
                <div className="text-center py-12">
                  <p className="text-gray-500">Žádní AI asistenti nejsou momentálně dostupní</p>
                </div>
              ) : (
                <div className="grid grid-cols-1 md:grid-cols-2 gap-6">
                  {features.map((feature) => (
                    <AssistantCard key={feature.id} feature={feature} />
                  ))}
                </div>
              )}
            </Card>
          </div>

          {/* Sidebar */}
          <div className="space-y-6">
            {/* Credit Balance */}
            <Card title="Vaše kredity" className="bg-gradient-to-br from-blue-600 to-blue-700 text-white border-0 shadow-lg">
              <div className="text-center mb-4">
                <div className="text-4xl font-bold mb-1">{user.credits_balance}</div>
                <div className="text-white/80 text-sm">dostupné kreditů</div>
              </div>
              <div className="text-center">
                <div className="text-xs text-white/70 mb-4">
                  Každá zpráva stojí 1 kredit
                </div>
                <Button
                  variant="secondary"
                  size="sm"
                  onClick={handleAddCredits}
                  disabled={isAddingCredits}
                  className="w-full bg-white/20 hover:bg-white/30 text-white border-white/30"
                >
                  {isAddingCredits ? (
                    <>
                      <Loader2 className="h-4 w-4 animate-spin mr-2" />
                      Přidávám...
                    </>
                  ) : (
                    <>
                      <Plus className="h-4 w-4 mr-2" />
                      + Přidat 100 Demo Kreditů
                    </>
                  )}
                </Button>
              </div>
            </Card>

            {/* User Account Information */}
            <Card title="Informace o účtu">
              <div className="flex items-center justify-between mb-4">
                <div className="flex items-center">
                  <User className="h-5 w-5 mr-2 text-gray-500 dark:text-neutral-400" />
                  <h3 className="text-lg font-semibold dark:text-neutral-100">Informace o účtu</h3>
                </div>
                <Button
                  variant="ghost"
                  size="sm"
                  onClick={() => setIsEditModalOpen(true)}
                  className="h-8 w-8 p-0"
                >
                  <Edit className="h-4 w-4" />
                </Button>
              </div>
              <div className="space-y-4">
                <div className="flex items-center space-x-3">
                  <div className="h-10 w-10 bg-blue-100 rounded-full flex items-center justify-center">
                    <span className="text-blue-600 font-medium">
                      {user.first_name[0]}{user.last_name[0]}
                    </span>
                  </div>
                  <div>
                    <p className="font-medium text-gray-900 dark:text-neutral-100">
                      {user.first_name} {user.last_name}
                    </p>
                    <p className="text-sm text-gray-500 dark:text-neutral-300">{user.email}</p>
                  </div>
                </div>
                
                {user.school && (
                  <>
                    <hr className="border-gray-200 dark:border-neutral-800" />
                    <div className="flex items-center space-x-3">
                      <div className="p-2 bg-green-100 dark:bg-neutral-800 rounded-lg">
                        <School className="h-4 w-4 text-green-600" />
                      </div>
                      <div>
                        <p className="font-medium text-gray-900 dark:text-neutral-100">{user.school.name}</p>
                        <p className="text-sm text-gray-500 dark:text-neutral-300">Škola</p>
                      </div>
                    </div>
                  </>
                )}
                
                <hr className="border-gray-200 dark:border-neutral-800" />
                <div className="flex items-center space-x-3">
                  <div className="p-2 bg-purple-100 dark:bg-neutral-800 rounded-lg">
                    <Calendar className="h-4 w-4 text-purple-600" />
                  </div>
                  <div>
                    <p className="font-medium text-gray-900 dark:text-neutral-100">
                      {new Date(user.created_at).toLocaleDateString('cs-CZ')}
                    </p>
                    <p className="text-sm text-gray-500 dark:text-neutral-300">Člen od</p>
                  </div>
                </div>
              </div>
            </Card>

            {/* Quick Stats */}
            <Card title="Rychlé statistiky">
              <div className="flex items-center mb-4">
                <TrendingUp className="h-5 w-5 mr-2 text-gray-500 dark:text-neutral-400" />
                <h3 className="text-lg font-semibold dark:text-neutral-100">Rychlé statistiky</h3>
              </div>
              <div className="space-y-4">
                <div className="flex justify-between items-center">
                  <span className="text-gray-500 dark:text-neutral-300">Dostupné kredity</span>
                  <span className="px-2 py-1 bg-blue-100 text-blue-700 dark:bg-blue-900/40 dark:text-blue-300 rounded text-sm">
                    {user.credits_balance}
                  </span>
                </div>
                <div className="flex justify-between items-center">
                  <span className="text-gray-500 dark:text-neutral-300">Dostupné asistenty</span>
                  <span className="px-2 py-1 bg-green-100 text-green-700 dark:bg-green-900/40 dark:text-green-300 rounded text-sm">
                    {features.length}
                  </span>
                </div>
                <div className="flex justify-between items-center">
                  <span className="text-gray-500 dark:text-neutral-300">Status účtu</span>
                  <span className="px-2 py-1 bg-green-100 text-green-700 dark:bg-green-900/40 dark:text-green-300 rounded text-sm flex items-center">
                    <Activity className="h-3 w-3 mr-1" />
                    Aktivní
                  </span>
                </div>
                {/* 9.7.3 Sparkline cards */}
                <div className="grid grid-cols-1 sm:grid-cols-3 gap-4 pt-2 items-stretch">
                  <SparklineStatCard title="Týdenní aktivita" value={42} />
                  <SparklineStatCard title="Počet zpráv" value={128} color="#10b981" />
                  <SparklineStatCard title="Vytvořená cvičení" value={8} color="#a78bfa" />
                </div>
              </div>
            </Card>
          </div>
        </div>
      </main>

      {/* Edit Profile Modal */}
      <EditProfileModal 
        isOpen={isEditModalOpen} 
        onClose={() => setIsEditModalOpen(false)} 
      />
    </div>
  );
};

export default DashboardPage; <|MERGE_RESOLUTION|>--- conflicted
+++ resolved
@@ -7,7 +7,6 @@
 import Header from '../../components/layout/Header';
 import AssistantCard from '../../components/dashboard/AssistantCard';
 import EditProfileModal from '../../components/dashboard/EditProfileModal';
-<<<<<<< HEAD
 import DashboardHero from '../../components/dashboard/DashboardHero';
 import SparklineStatCard from '../../components/dashboard/SparklineStatCard';
 import { AIFeature } from '../../types';
@@ -24,9 +23,6 @@
   TrendingUp,
   Activity
 } from 'lucide-react';
-=======
-import { Loader2, User, Calendar, School, Sparkles, Edit, Plus } from 'lucide-react';
->>>>>>> de9feef8
 import Button from '../../components/ui/Button';
 import Card from '../../components/ui/Card';
 import { Link } from 'react-router-dom';
@@ -107,20 +103,6 @@
                 <div className="flex items-center justify-center py-12">
                   <Loader2 className="h-8 w-8 animate-spin text-blue-600 mr-3" />
                   <span className="text-gray-500 dark:text-neutral-300">Načítání asistentů...</span>
-                </div>
-              ) : featuresError ? (
-                <div className="text-center py-12">
-                  <p className="text-gray-500 mb-4">Nepodařilo se načíst AI asistenty</p>
-                  <Button
-                    variant="secondary"
-                    onClick={() => window.location.reload()}
-                  >
-                    Zkusit znovu
-                  </Button>
-                </div>
-              ) : features.length === 0 ? (
-                <div className="text-center py-12">
-                  <p className="text-gray-500">Žádní AI asistenti nejsou momentálně dostupní</p>
                 </div>
               ) : (
                 <div className="grid grid-cols-1 md:grid-cols-2 gap-6">
