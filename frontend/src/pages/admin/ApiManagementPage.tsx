import React, { useState, useEffect } from 'react';
import { 
  Key, 
  Plus, 
  Eye, 
  EyeOff, 
  Copy, 
  Edit, 
  Trash2, 
  RefreshCw, 
  Code, 
  Download, 
  Upload, 
  Settings,
  Globe,
  Activity,
  Users
} from 'lucide-react';
import Card from '../../components/ui/Card';
import Button from '../../components/ui/Button';
import Input from '../../components/ui/Input';
import Badge from '../../components/ui/Badge';
import Modal from '../../components/ui/Modal';
<<<<<<< HEAD
import AdminLayout from '../../components/admin/AdminLayout';
=======
>>>>>>> 83617a79

interface ApiKey {
  id: string;
  name: string;
  key: string;
  permissions: string[];
  rateLimit: number;
  isActive: boolean;
  createdBy: string;
  createdAt: Date;
  lastUsed?: Date;
  usageCount: number;
}

interface ApiEndpoint {
  path: string;
  method: string;
  description: string;
  rateLimit: number;
  isPublic: boolean;
  version: string;
  status: 'active' | 'deprecated' | 'beta';
}

const ApiManagementPage: React.FC = () => {
  const [apiKeys, setApiKeys] = useState<ApiKey[]>([]);
  const [endpoints, setEndpoints] = useState<ApiEndpoint[]>([]);
  const [loading, setLoading] = useState(true);
  const [showAddKey, setShowAddKey] = useState(false);
  const [editingKey, setEditingKey] = useState<ApiKey | null>(null);
  const [showKeys, setShowKeys] = useState<Record<string, boolean>>({});
  const [searchQuery, setSearchQuery] = useState('');

  useEffect(() => {
    // Simulate API call for API management data
    const fetchApiData = async () => {
      setLoading(true);
      setTimeout(() => {
        const mockApiKeys: ApiKey[] = [
          {
            id: '1',
            name: 'Frontend App',
            key: 'sk_live_1234567890abcdef',
            permissions: ['read:materials', 'write:materials', 'read:users'],
            rateLimit: 1000,
            isActive: true,
            createdBy: 'admin1',
            createdAt: new Date(Date.now() - 1000 * 60 * 60 * 24 * 30),
            lastUsed: new Date(Date.now() - 1000 * 60 * 60 * 2),
            usageCount: 15420
          },
          {
            id: '2',
            name: 'Mobile App',
            key: 'sk_live_0987654321fedcba',
            permissions: ['read:materials', 'read:users'],
            rateLimit: 500,
            isActive: true,
            createdBy: 'admin2',
            createdAt: new Date(Date.now() - 1000 * 60 * 60 * 24 * 15),
            lastUsed: new Date(Date.now() - 1000 * 60 * 60 * 6),
            usageCount: 8920
          },
          {
            id: '3',
            name: 'Third Party Integration',
            key: 'sk_live_abcdef1234567890',
            permissions: ['read:materials'],
            rateLimit: 100,
            isActive: false,
            createdBy: 'admin1',
            createdAt: new Date(Date.now() - 1000 * 60 * 60 * 24 * 60),
            usageCount: 0
          }
        ];

        const mockEndpoints: ApiEndpoint[] = [
          {
            path: '/api/materials',
            method: 'GET',
            description: 'Získání seznamu materiálů',
            rateLimit: 100,
            isPublic: true,
            version: 'v1',
            status: 'active'
          },
          {
            path: '/api/materials',
            method: 'POST',
            description: 'Vytvoření nového materiálu',
            rateLimit: 50,
            isPublic: false,
            version: 'v1',
            status: 'active'
          },
          {
            path: '/api/materials/:id',
            method: 'GET',
            description: 'Získání konkrétního materiálu',
            rateLimit: 200,
            isPublic: true,
            version: 'v1',
            status: 'active'
          },
          {
            path: '/api/ai/generate',
            method: 'POST',
            description: 'Generování AI obsahu',
            rateLimit: 20,
            isPublic: false,
            version: 'v1',
            status: 'beta'
          },
          {
            path: '/api/users/profile',
            method: 'GET',
            description: 'Získání profilu uživatele',
            rateLimit: 100,
            isPublic: false,
            version: 'v1',
            status: 'active'
          }
        ];

        setApiKeys(mockApiKeys);
        setEndpoints(mockEndpoints);
        setLoading(false);
      }, 1000);
    };

    fetchApiData();
  }, []);

  const toggleKeyVisibility = (id: string) => {
    setShowKeys(prev => ({
      ...prev,
      [id]: !prev[id]
    }));
  };

  const copyToClipboard = (text: string) => {
    navigator.clipboard.writeText(text);
    // You could add a toast notification here
  };

  const toggleKeyStatus = (id: string) => {
    setApiKeys(prev => prev.map(key => 
      key.id === id ? { ...key, isActive: !key.isActive } : key
    ));
  };

  const deleteKey = (id: string) => {
    setApiKeys(prev => prev.filter(key => key.id !== id));
  };

  const getStatusColor = (status: string) => {
    switch (status) {
      case 'active':
        return 'bg-green-100 text-green-800 border-green-200';
      case 'beta':
        return 'bg-blue-100 text-blue-800 border-blue-200';
      case 'deprecated':
        return 'bg-red-100 text-red-800 border-red-200';
      default:
        return 'bg-gray-100 text-gray-800 border-gray-200';
    }
  };

  const getStatusLabel = (status: string) => {
    switch (status) {
      case 'active':
        return 'Aktivní';
      case 'beta':
        return 'Beta';
      case 'deprecated':
        return 'Zastaralé';
      default:
        return status;
    }
  };

  const getMethodColor = (method: string) => {
    switch (method) {
      case 'GET':
        return 'bg-green-100 text-green-800 border-green-200';
      case 'POST':
        return 'bg-blue-100 text-blue-800 border-blue-200';
      case 'PUT':
        return 'bg-yellow-100 text-yellow-800 border-yellow-200';
      case 'DELETE':
        return 'bg-red-100 text-red-800 border-red-200';
      default:
        return 'bg-gray-100 text-gray-800 border-gray-200';
    }
  };

  const filteredKeys = apiKeys.filter(key =>
    searchQuery === '' || 
    key.name.toLowerCase().includes(searchQuery.toLowerCase()) ||
    key.createdBy.toLowerCase().includes(searchQuery.toLowerCase())
  );

  if (loading) {
    return (
      <AdminLayout>
        <div className="flex items-center justify-center min-h-[400px]">
          <div className="flex items-center space-x-2">
            <RefreshCw className="w-6 h-6 animate-spin text-primary" />
            <span className="text-lg text-gray-600">Načítání API dat...</span>
          </div>
        </div>
      </AdminLayout>
    );
  }

  return (
    <AdminLayout>
      {/* Header */}
      <div className="flex items-center justify-between mb-8">
        <div>
          <h1 className="text-3xl font-bold text-gray-900">API Management</h1>
          <p className="text-gray-600 mt-2">
            Správa API klíčů, endpointů a oprávnění
          </p>
        </div>
        <div className="flex items-center space-x-2">
          <Code className="w-8 h-8 text-blue-600" />
        </div>
      </div>

      {/* Overview Cards */}
      <div className="grid grid-cols-1 md:grid-cols-4 gap-6 mb-8">
        <Card>
          <div className="p-6">
            <div className="flex items-center space-x-3 mb-4">
              <Key className="w-6 h-6 text-blue-600" />
              <h3 className="text-lg font-semibold">API klíče</h3>
            </div>
            <div className="text-2xl font-bold text-blue-600 mb-2">
              {apiKeys.length}
            </div>
            <p className="text-sm text-gray-600">Celkem vytvořených klíčů</p>
          </div>
        </Card>

        <Card>
          <div className="p-6">
            <div className="flex items-center space-x-3 mb-4">
              <Activity className="w-6 h-6 text-green-600" />
              <h3 className="text-lg font-semibold">Aktivní klíče</h3>
            </div>
            <div className="text-2xl font-bold text-green-600 mb-2">
              {apiKeys.filter(k => k.isActive).length}
            </div>
            <p className="text-sm text-gray-600">Aktuálně aktivní</p>
          </div>
        </Card>

        <Card>
          <div className="p-6">
            <div className="flex items-center space-x-3 mb-4">
              <Globe className="w-6 h-6 text-purple-600" />
              <h3 className="text-lg font-semibold">Endpointy</h3>
            </div>
            <div className="text-2xl font-bold text-purple-600 mb-2">
              {endpoints.length}
            </div>
            <p className="text-sm text-gray-600">Dostupné API endpointy</p>
          </div>
        </Card>

        <Card>
          <div className="p-6">
            <div className="flex items-center space-x-3 mb-4">
              <Users className="w-6 h-6 text-orange-600" />
              <h3 className="text-lg font-semibold">Celkem požadavků</h3>
            </div>
            <div className="text-2xl font-bold text-orange-600 mb-2">
              {apiKeys.reduce((sum, key) => sum + key.usageCount, 0).toLocaleString()}
            </div>
            <p className="text-sm text-gray-600">Za celou dobu</p>
          </div>
        </Card>
      </div>

      {/* API Keys Section */}
      <div className="mb-8">
        <div className="flex items-center justify-between mb-6">
          <h2 className="text-2xl font-bold text-gray-900">API Klíče</h2>
          <Button onClick={() => setShowAddKey(true)}>
            <Plus className="w-4 h-4 mr-2" />
            Nový API klíč
          </Button>
        </div>

        {/* Search */}
        <Card className="mb-6">
          <div className="p-6">
            <div className="relative">
              <input
                type="text"
                placeholder="Hledat v API klíčích..."
                value={searchQuery}
                onChange={(e) => setSearchQuery(e.target.value)}
                className="w-full pl-10 pr-4 py-2 border border-gray-300 rounded-lg focus:ring-2 focus:ring-blue-500 focus:border-transparent"
              />
              <Key className="absolute left-3 top-1/2 transform -translate-y-1/2 text-gray-400 w-4 h-4" />
            </div>
          </div>
        </Card>

        {/* API Keys List */}
        <Card>
          <div className="border-b border-neutral-200 px-6 py-4">
            <h3 className="text-lg font-medium">Seznam API klíčů</h3>
          </div>
          <div className="p-6">
            {filteredKeys.length === 0 ? (
              <div className="text-center py-8 text-gray-500">
                <Key className="w-12 h-12 mx-auto mb-4 text-gray-300" />
                <p>Žádné API klíče nenalezeny</p>
                <p className="text-sm">Zkuste upravit hledaný výraz</p>
              </div>
            ) : (
              <div className="space-y-4">
                {filteredKeys.map((key) => (
                  <div key={key.id} className="border rounded-lg p-4 hover:bg-gray-50 transition-colors">
                    <div className="flex items-start justify-between">
                      <div className="flex-1 space-y-3">
                        <div className="flex items-center space-x-3">
                          <h4 className="font-medium text-lg">{key.name}</h4>
                          <Badge 
                            variant="outline" 
                            className={key.isActive ? 'bg-green-100 text-green-800 border-green-200' : 'bg-gray-100 text-gray-800 border-gray-200'}
                          >
                            {key.isActive ? 'Aktivní' : 'Neaktivní'}
                          </Badge>
                        </div>
                        
                        <div className="grid grid-cols-1 md:grid-cols-3 gap-4 text-sm text-gray-600">
                          <div>
                            <span className="font-medium">Rate Limit:</span> {key.rateLimit}/min
                          </div>
                          <div>
                            <span className="font-medium">Vytvořil:</span> {key.createdBy}
                          </div>
                          <div>
                            <span className="font-medium">Vytvořeno:</span> {key.createdAt.toLocaleDateString('cs-CZ')}
                          </div>
                          {key.lastUsed && (
                            <div>
                              <span className="font-medium">Poslední použití:</span> {key.lastUsed.toLocaleString('cs-CZ')}
                            </div>
                          )}
                          <div>
                            <span className="font-medium">Počet požadavků:</span> {key.usageCount.toLocaleString()}
                          </div>
                        </div>
                        
                        <div className="space-y-2">
                          <div className="font-medium text-sm">Oprávnění:</div>
                          <div className="flex flex-wrap gap-2">
                            {key.permissions.map((permission, index) => (
                              <Badge key={index} variant="outline" className="bg-blue-50 text-blue-700 border-blue-200">
                                {permission}
                              </Badge>
                            ))}
                          </div>
                        </div>
                        
                        <div className="space-y-2">
                          <div className="font-medium text-sm">API klíč:</div>
                          <div className="flex items-center space-x-2">
                            <Input
                              type={showKeys[key.id] ? 'text' : 'password'}
                              value={key.key}
                              readOnly
                              className="font-mono text-sm"
                            />
                            <Button
                              variant="outline"
                              size="sm"
                              onClick={() => toggleKeyVisibility(key.id)}
                            >
                              {showKeys[key.id] ? <EyeOff className="w-4 h-4" /> : <Eye className="w-4 h-4" />}
                            </Button>
                            <Button
                              variant="outline"
                              size="sm"
                              onClick={() => copyToClipboard(key.key)}
                            >
                              <Copy className="w-4 h-4 mr-1" />
                              Kopírovat
                            </Button>
                          </div>
                        </div>
                      </div>
                      
                      <div className="flex items-center space-x-2 ml-4">
                        <Button
                          variant="outline"
                          size="sm"
                          onClick={() => toggleKeyStatus(key.id)}
                        >
                          {key.isActive ? 'Deaktivovat' : 'Aktivovat'}
                        </Button>
                        
                        <Button
                          variant="outline"
                          size="sm"
                          onClick={() => setEditingKey(key)}
                        >
                          <Edit className="w-4 h-4 mr-1" />
                          Upravit
                        </Button>
                        
                        <Button
                          variant="outline"
                          size="sm"
                          onClick={() => deleteKey(key.id)}
                          className="text-red-600 hover:text-red-700"
                        >
                          <Trash2 className="w-4 h-4 mr-1" />
                          Smazat
                        </Button>
                      </div>
                    </div>
                  </div>
                ))}
              </div>
            )}
          </div>
        </Card>
      </div>

      {/* API Endpoints Section */}
      <div className="mb-8">
        <h2 className="text-2xl font-bold text-gray-900 mb-6">API Endpointy</h2>
        
        <Card>
          <div className="border-b border-neutral-200 px-6 py-4">
            <h3 className="text-lg font-medium">Dostupné endpointy</h3>
          </div>
          <div className="p-6">
            <div className="space-y-4">
              {endpoints.map((endpoint, index) => (
                <div key={index} className="border rounded-lg p-4 hover:bg-gray-50 transition-colors">
                  <div className="flex items-start justify-between">
                    <div className="flex-1 space-y-2">
                      <div className="flex items-center space-x-3">
                        <Badge variant="outline" className={getMethodColor(endpoint.method)}>
                          {endpoint.method}
                        </Badge>
                        <code className="font-mono text-sm bg-gray-100 px-2 py-1 rounded">
                          {endpoint.path}
                        </code>
                        <Badge variant="outline" className={getStatusColor(endpoint.status)}>
                          {getStatusLabel(endpoint.status)}
                        </Badge>
                        <Badge variant="outline" className="bg-purple-100 text-purple-800 border-purple-200">
                          {endpoint.version}
                        </Badge>
                      </div>
                      
                      <p className="text-gray-600">{endpoint.description}</p>
                      
                      <div className="flex items-center space-x-4 text-sm text-gray-500">
                        <span>Rate Limit: {endpoint.rateLimit}/min</span>
                        <span>Veřejný: {endpoint.isPublic ? 'Ano' : 'Ne'}</span>
                      </div>
                    </div>
                  </div>
                </div>
              ))}
            </div>
          </div>
        </Card>
      </div>

      {/* Documentation */}
      <Card>
        <div className="border-b border-neutral-200 px-6 py-4">
          <h3 className="text-lg font-medium">API Dokumentace</h3>
        </div>
        <div className="p-6">
          <div className="grid grid-cols-1 md:grid-cols-2 gap-6">
            <div className="space-y-4">
              <div className="flex items-center space-x-3">
                <Download className="w-5 h-5 text-blue-600" />
                <div>
                  <h4 className="font-medium">OpenAPI Specifikace</h4>
                  <p className="text-sm text-gray-600">Stáhněte si kompletní OpenAPI 3.0 specifikaci</p>
                </div>
                <Button variant="outline" size="sm">
                  <Download className="w-4 h-4 mr-1" />
                  Stáhnout
                </Button>
              </div>
              
              <div className="flex items-center space-x-3">
                <Upload className="w-5 h-5 text-green-600" />
                <div>
                  <h4 className="font-medium">Postman Collection</h4>
                  <p className="text-sm text-gray-600">Importujte si Postman kolekci pro testování</p>
                </div>
                <Button variant="outline" size="sm">
                  <Upload className="w-4 h-4 mr-1" />
                  Import
                </Button>
              </div>
            </div>
            
            <div className="space-y-4">
              <div className="flex items-center space-x-3">
                <Settings className="w-5 h-5 text-purple-600" />
                <div>
                  <h4 className="font-medium">SDK a knihovny</h4>
                  <p className="text-sm text-gray-600">Dostupné SDK pro různé programovací jazyky</p>
                </div>
                <Button variant="outline" size="sm">
                  Zobrazit
                </Button>
              </div>
              
              <div className="flex items-center space-x-3">
                <Code className="w-5 h-5 text-orange-600" />
                <div>
                  <h4 className="font-medium">Příklady kódu</h4>
                  <p className="text-sm text-gray-600">Ukázky implementace v různých jazycích</p>
                </div>
                <Button variant="outline" size="sm">
                  Zobrazit
                </Button>
              </div>
            </div>
          </div>
        </div>
      </Card>

      {/* Add API Key Modal */}
      <Modal 
        isOpen={showAddKey} 
        onClose={() => setShowAddKey(false)} 
        title="Nový API klíč"
        size="lg"
      >
        <div className="space-y-4">
          <div>
            <label className="block text-sm font-medium text-gray-700 mb-2">
              Název klíče
            </label>
            <Input
              type="text"
              placeholder="Např. Frontend App"
              className="w-full"
            />
          </div>
          
          <div>
            <label className="block text-sm font-medium text-gray-700 mb-2">
              Oprávnění
            </label>
            <div className="space-y-2">
              {['read:materials', 'write:materials', 'read:users', 'write:users'].map((permission) => (
                <label key={permission} className="flex items-center space-x-2">
                  <input type="checkbox" className="rounded border-gray-300" />
                  <span className="text-sm text-gray-700">{permission}</span>
                </label>
              ))}
            </div>
          </div>
          
          <div>
            <label className="block text-sm font-medium text-gray-700 mb-2">
              Rate Limit (požadavků/min)
            </label>
            <Input
              type="number"
              placeholder="1000"
              className="w-full"
            />
          </div>
          
          <div className="flex justify-end space-x-3 pt-4">
            <Button variant="outline" onClick={() => setShowAddKey(false)}>
              Zrušit
            </Button>
            <Button onClick={() => {
              // TODO: Implement API key creation
              setShowAddKey(false);
            }}>
              Vytvořit klíč
            </Button>
          </div>
        </div>
      </Modal>

      {/* Edit API Key Modal */}
      <Modal 
        isOpen={!!editingKey} 
        onClose={() => setEditingKey(null)} 
        title="Upravit API klíč"
        size="lg"
      >
        {editingKey && (
          <div className="space-y-4">
            <div>
              <label className="block text-sm font-medium text-gray-700 mb-2">
                Název klíče
              </label>
              <Input
                type="text"
                defaultValue={editingKey.name}
                className="w-full"
              />
            </div>
            
            <div>
              <label className="block text-sm font-medium text-gray-700 mb-2">
                Oprávnění
              </label>
              <div className="space-y-2">
                {['read:materials', 'write:materials', 'read:users', 'write:users'].map((permission) => (
                  <label key={permission} className="flex items-center space-x-2">
                    <input 
                      type="checkbox" 
                      className="rounded border-gray-300"
                      defaultChecked={editingKey.permissions.includes(permission)}
                    />
                    <span className="text-sm text-gray-700">{permission}</span>
                  </label>
                ))}
              </div>
            </div>
            
            <div>
              <label className="block text-sm font-medium text-gray-700 mb-2">
                Rate Limit (požadavků/min)
              </label>
              <Input
                type="number"
                defaultValue={editingKey.rateLimit}
                className="w-full"
              />
            </div>
            
            <div className="flex justify-end space-x-3 pt-4">
              <Button variant="outline" onClick={() => setEditingKey(null)}>
                Zrušit
              </Button>
              <Button onClick={() => {
                // TODO: Implement API key update
                setEditingKey(null);
              }}>
                Uložit změny
              </Button>
            </div>
          </div>
        )}
      </Modal>
<<<<<<< HEAD
    </AdminLayout>
=======
    </div>
>>>>>>> 83617a79
  );
};

export default ApiManagementPage;<|MERGE_RESOLUTION|>--- conflicted
+++ resolved
@@ -1,6 +1,20 @@
 import React, { useState, useEffect } from 'react';
 import { 
   Key, 
+  Plus, 
+  Eye, 
+  EyeOff, 
+  Copy, 
+  Edit, 
+  Trash2, 
+  RefreshCw, 
+  Code, 
+  Download, 
+  Upload, 
+  Settings,
+  Globe,
+  Activity,
+  Users
   Plus, 
   Eye, 
   EyeOff, 
@@ -21,10 +35,7 @@
 import Input from '../../components/ui/Input';
 import Badge from '../../components/ui/Badge';
 import Modal from '../../components/ui/Modal';
-<<<<<<< HEAD
 import AdminLayout from '../../components/admin/AdminLayout';
-=======
->>>>>>> 83617a79
 
 interface ApiKey {
   id: string;
@@ -685,11 +696,7 @@
           </div>
         )}
       </Modal>
-<<<<<<< HEAD
     </AdminLayout>
-=======
-    </div>
->>>>>>> 83617a79
   );
 };
 
